/*
 * Licensed to the Apache Software Foundation (ASF) under one or more
 * contributor license agreements.  See the NOTICE file distributed with
 * this work for additional information regarding copyright ownership.
 * The ASF licenses this file to You under the Apache License, Version 2.0
 * (the "License"); you may not use this file except in compliance with
 * the License.  You may obtain a copy of the License at
 *
 *     http://www.apache.org/licenses/LICENSE-2.0
 *
 * Unless required by applicable law or agreed to in writing, software
 * distributed under the License is distributed on an "AS IS" BASIS,
 * WITHOUT WARRANTIES OR CONDITIONS OF ANY KIND, either express or implied.
 * See the License for the specific language governing permissions and
 * limitations under the License.
 */

package triple

import (
	"bytes"
)
import (
	dubboCommon "github.com/apache/dubbo-go/common"
	"github.com/apache/dubbo-go/common/logger"
	"google.golang.org/grpc"
)
import (
	"github.com/dubbogo/triple/internal/status"
	"github.com/dubbogo/triple/pkg/common"
)

////////////////////////////////Buffer and MsgType

// MsgType show the type of Message in buffer
type MsgType uint8

const (
	DataMsgType              = MsgType(1)
	ServerStreamCloseMsgType = MsgType(2)
)

// BufferMsg is the basic transfer unit in one stream
type BufferMsg struct {
	buffer  *bytes.Buffer
	msgType MsgType
	st      *status.Status
	err     error
}

// GetMsgType can get buffer's type
func (bm *BufferMsg) GetMsgType() MsgType {
	return bm.msgType
}

// MsgBuffer contain the chan of BufferMsg
type MsgBuffer struct {
	c   chan BufferMsg
	err error
}

func newRecvBuffer() *MsgBuffer {
	b := &MsgBuffer{
		c: make(chan BufferMsg, 0),
	}
	return b
}

func (b *MsgBuffer) put(r BufferMsg) {
	b.c <- r
}

func (b *MsgBuffer) get() <-chan BufferMsg {
	return b.c
}

/////////////////////////////////stream state

type streamState uint32

const (
	open      = streamState(0)
	halfClose = streamState(1)
	closed    = streamState(2)
)

/////////////////////////////////stream
// stream is not only a buffer stream
// but an abstruct stream in h2 defination
type stream interface {
	// channel usage
	putRecv(data []byte, msgType MsgType)
	putSend(data []byte, msgType MsgType)
	putRecvErr(err error)
	getSend() <-chan BufferMsg
	getRecv() <-chan BufferMsg
	putSplitedDataRecv(splitedData []byte, msgType MsgType, handler common.PackageHandler)
	close()
	closeWithError(err error)

	// state usage
	getState() streamState
	setState(ss streamState)
	onRecvEs() streamState
}

// baseStream is the basic  impl of stream interface, it impl for basic function of stream
type baseStream struct {
	recvBuf *MsgBuffer
	sendBuf *MsgBuffer
	url     *dubboCommon.URL
	header  common.ProtocolHeader
	service Dubbo3GrpcService
	// splitBuffer is used to cache splited data from network, if exceed
	splitBuffer BufferMsg
	// fromFrameHeaderDataSize is got from dataFrame's header, which is 5 bytes and contains the total data size
	// of this package
	// when fromFrameHeaderDataSize is zero, its means we should parse header first 5byte, and then read data
	fromFrameHeaderDataSize uint32

	facadeStream stream

	// On client-side it is the status error received from the server.
	// On server-side it is unused.
	status *status.Status

	state streamState
}

func (s *baseStream) WriteStatus(st *status.Status) {
	s.sendBuf.put(BufferMsg{
		st:      st,
		msgType: ServerStreamCloseMsgType,
	})
}

func (s *baseStream) putRecv(data []byte, msgType MsgType) {
	s.recvBuf.put(BufferMsg{
		buffer:  bytes.NewBuffer(data),
		msgType: msgType,
	})
}

func (s *baseStream) putRecvErr(err error) {
	//s.recvBuf.put(BufferMsg{
	//	err:     err,
	//	msgType: ServerStreamCloseMsgType,
	//})
}

// putSplitedDataRecv is called when receive from tripleNetwork, dealing with big package partial to create the whole pkg
// @msgType Must be data
func (s *baseStream) putSplitedDataRecv(splitedData []byte, msgType MsgType, frameHandler common.PackageHandler) {
	if msgType != DataMsgType {
		return
	}
	if s.fromFrameHeaderDataSize == 0 {
		// should parse data frame header first
		var totalSize uint32
		if splitedData, totalSize = frameHandler.Frame2PkgData(splitedData); totalSize == 0 {
			return
		} else {
			s.fromFrameHeaderDataSize = totalSize
		}
		s.splitBuffer.buffer.Reset()
	}
	s.splitBuffer.buffer.Write(splitedData)
	if s.splitBuffer.buffer.Len() > int(s.fromFrameHeaderDataSize) {
		panic("Receive Splited Data is bigger than wanted!!!")
		return
	}

	if s.splitBuffer.buffer.Len() == int(s.fromFrameHeaderDataSize) {
		s.putRecv(frameHandler.Pkg2FrameData(s.splitBuffer.buffer.Bytes()), msgType)
		s.splitBuffer.buffer.Reset()
		s.fromFrameHeaderDataSize = 0
	}
}

func (s *baseStream) putSend(data []byte, msgType MsgType) {
	s.sendBuf.put(BufferMsg{
		buffer:  bytes.NewBuffer(data),
		msgType: msgType,
	})
}

// getRecv get channel of receiving message
// in server end, when unary call, msg from client is send to recvChan, and then it is read and push to processor to get response.
// in client end, when unary call, msg from server is send to recvChan, and then response in invoke method.
/*
client  ---> send chan ---> triple ---> recv Chan ---> processor
			sendBuf						recvBuf			   |
		|	clientStream |          | serverStream |       |
			recvBuf						sendBuf			   V
client <--- recv chan <--- triple <--- send chan <---  response
*/
func (s *baseStream) getRecv() <-chan BufferMsg {
	return s.recvBuf.get()
}

func (s *baseStream) getSend() <-chan BufferMsg {
	return s.sendBuf.get()
}

func (s *baseStream) getState() streamState {
	return s.state
}

func (s *baseStream) setState(ss streamState) {
	logger.Debug("setState, set to close")
	s.state = ss
}

func (s *baseStream) onRecvEs() streamState {
	if s.state == open {
		logger.Debug("onRecvEs, change to half Close")
		s.state = halfClose
	} else if s.state == halfClose {
		logger.Debug("onRecvEs, change to closed")
		s.state = closed
	}
	return s.state
}

func (s *baseStream) closeWithError(err error) {
	//s.putRecvErr(err)
	//if s.facadeStream != nil {
	//	s.facadeStream.close()
	//}
}

func newBaseStream(streamID uint32, service Dubbo3GrpcService) *baseStream {
	// stream and pkgHeader are the same level
	return &baseStream{
		recvBuf: newRecvBuffer(),
		sendBuf: newRecvBuffer(),
		service: service,
		state:   open,
		splitBuffer: BufferMsg{
			buffer: bytes.NewBuffer(make([]byte, 0)),
		},
	}
}

// serverStream is running in server end
type serverStream struct {
	baseStream
	processor processor
	header    common.ProtocolHeader
}

// todo close logic
func (ss *serverStream) close() {
	//	ss.processor.close()
	//	// if buffer not close, it will block client end, which is waiting for <- chan
	//	close(ss.sendBuf.c)
	//	close(ss.recvBuf.c)
}

func newServerStream(header common.ProtocolHeader, desc interface{}, url *dubboCommon.URL, service Dubbo3GrpcService) (*serverStream, error) {
	baseStream := newBaseStream(header.GetStreamID(), service)

	serverStream := &serverStream{
		baseStream: *baseStream,
		header:     header,
	}
	serverStream.baseStream.facadeStream = serverStream
	pkgHandler, err := common.GetPackagerHandler(url.Protocol)
	if err != nil {
		logger.Error("GetPkgHandler error with err = ", err)
		return nil, err
	}
	if methodDesc, ok := desc.(grpc.MethodDesc); ok {
		// pkgHandler and processor are the same level
		serverStream.processor, err = newUnaryProcessor(serverStream, pkgHandler, methodDesc)
	} else if streamDesc, ok := desc.(grpc.StreamDesc); ok {
		serverStream.processor, err = newStreamingProcessor(serverStream, pkgHandler, streamDesc)
	} else {
		logger.Error("grpc desc invalid:", desc)
		return nil, nil
	}

	serverStream.processor.runRPC()

	return serverStream, nil
}

func (s *serverStream) getService() Dubbo3GrpcService {
	return s.service
}

func (s *serverStream) getHeader() common.ProtocolHeader {
	return s.header
}

// clientStream is running in client end
type clientStream struct {
	baseStream
	closeChan chan struct{}
}

func newClientStream(streamID uint32) *clientStream {
	baseStream := newBaseStream(streamID, nil)
	newclientStream := &clientStream{
		baseStream: *baseStream,
		closeChan:  make(chan struct{}, 1),
	}
	newclientStream.baseStream.facadeStream = newclientStream
	return newclientStream
}

// todo close logic
func (cs *clientStream) close() {
<<<<<<< HEAD
	//cs.closeChan <- struct{}{}
	//// if buffer not close, it will block client end, which is waiting for <- chan
	//close(cs.sendBuf.c)
	//close(cs.recvBuf.c)
}

func (cs *clientStream) runSendDataToServerStream(flowCtrFunc func(id uint32, pkg common.SendChanDataPkg), frameFunc func(streamID uint32, endStream bool, data []byte, f func(id uint32, pkg common.SendChanDataPkg)) chan struct{}) {
	send := cs.getSend()
	for {
		select {
		case <-cs.closeChan:
			return
		case sendMsg := <-send:
			sendData := sendMsg.buffer.Bytes() // 存在安全性问题
			frameFunc(cs.ID, false, sendData, flowCtrFunc)
		}

	}
=======
	cs.closeChan <- struct{}{}
	// if buffer not close, it will block client end, which is waiting for <- chan
	close(cs.sendBuf.c)
	close(cs.recvBuf.c)
>>>>>>> f73cfc0d
}<|MERGE_RESOLUTION|>--- conflicted
+++ resolved
@@ -311,29 +311,8 @@
 
 // todo close logic
 func (cs *clientStream) close() {
-<<<<<<< HEAD
 	//cs.closeChan <- struct{}{}
 	//// if buffer not close, it will block client end, which is waiting for <- chan
 	//close(cs.sendBuf.c)
 	//close(cs.recvBuf.c)
-}
-
-func (cs *clientStream) runSendDataToServerStream(flowCtrFunc func(id uint32, pkg common.SendChanDataPkg), frameFunc func(streamID uint32, endStream bool, data []byte, f func(id uint32, pkg common.SendChanDataPkg)) chan struct{}) {
-	send := cs.getSend()
-	for {
-		select {
-		case <-cs.closeChan:
-			return
-		case sendMsg := <-send:
-			sendData := sendMsg.buffer.Bytes() // 存在安全性问题
-			frameFunc(cs.ID, false, sendData, flowCtrFunc)
-		}
-
-	}
-=======
-	cs.closeChan <- struct{}{}
-	// if buffer not close, it will block client end, which is waiting for <- chan
-	close(cs.sendBuf.c)
-	close(cs.recvBuf.c)
->>>>>>> f73cfc0d
 }